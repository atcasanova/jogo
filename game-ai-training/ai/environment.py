--- conflicted
+++ resolved
@@ -1186,12 +1186,6 @@
     def count_completed_pieces(self, player_id: int) -> int:
         """Return how many pieces are completed for ``player_id`` based on
         home stretch position."""
-<<<<<<< HEAD
-        if not self.game_state:
-            return 0
-
-=======
->>>>>>> 18167726
         indexes = set()
         for p in self.game_state.get('pieces', []):
             if p.get('playerId') == player_id and p.get('inHomeStretch'):
