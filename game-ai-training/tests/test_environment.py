--- conflicted
+++ resolved
@@ -5,15 +5,12 @@
 from pathlib import Path
 import tempfile
 import pytest
-<<<<<<< HEAD
 from ai.environment import (
     GameEnvironment,
     COMPLETION_DELAY_BASE,
     COMPLETION_DELAY_CAP,
+    SKIP_HOME_PENALTY
 )
-=======
-from ai.environment import GameEnvironment, SKIP_HOME_PENALTY
->>>>>>> 3c939f3c
 
 
 def test_reset_returns_zero_when_start_fails():
